import os

from glue.core.data import Data
from jdaviz.core.registries import data_parser_registry
from jdaviz.core.events import SnackbarMessage
import csv

from spectral_cube import SpectralCube
from astropy.nddata import CCDData
from specutils import Spectrum1D, SpectrumList
from astropy.io import fits
import numpy as np
import logging
from astropy.wcs import WCS
from asdf.fits_embed import AsdfInFits
from pathlib import Path
<<<<<<< HEAD
from glue.core.link_helpers import LinkSame

=======
import glob
>>>>>>> 040aeab0

__all__ = ['mos_spec1d_parser', 'mos_spec2d_parser', 'mos_image_parser']


def _add_to_table(app, data, comp_label):
    """
    Creates a mos table instance in the application data collection is none
    currently exists.

    Parameters
    ----------
    app : `~jdaviz.app.Application`
        The JDAViz application instance.
    data : array-list
        The set of data to added as a table (i.g. column) component.
    comp_label : str
        The label used to describe the data. Also used as the column header.
    """
    # Add data to the mos viz table object
    if 'MOS Table' not in app.data_collection:
        table_data = Data(label='MOS Table')
        app.data_collection.append(table_data)

        mos_table = app.data_collection['MOS Table']
        mos_table.add_component(data, comp_label)

        viewer = app.get_viewer("table-viewer")
        viewer.add_data(table_data)
    else:
        mos_table = app.data_collection['MOS Table']
        mos_table.add_component(data, comp_label)


def _check_is_file(path):
    return isinstance(path, str) and Path(path).is_file()


def _warn_if_not_found(app, file_lists):
    """
    Take a list of labels and associated file lists and send a snackbar
    message if the length of any list is 0.
    """
    found = []
    not_found = []
    for key in file_lists:
        if len(file_lists[key]) == 0:
            not_found.append(key)
        else:
            found.append(key)

    if len(found) == 0:
        raise ValueError("No valid files found in specified directory")
    if len(not_found) > 0:
        warn_msg = "Some files not found: {}".format(", ".join(not_found))
        print(warn_msg)
        warn_msg = SnackbarMessage(warn_msg, color="warning", sender=app)
        app.hub.broadcast(warn_msg)

    return found


def _fields_from_ecsv(fname, fields, delimiter=","):
    parsed_fields = []
    with open(fname, "r") as f:
        reader = csv.DictReader(filter(lambda r: r[0] != "#", f),
                                delimiter=delimiter)
        for row in reader:
            temp_list = []
            for field in fields:
                temp_list.append(row[field])
            parsed_fields.append(temp_list)
    return parsed_fields


<<<<<<< HEAD
@data_parser_registry("mosviz-link-data")
def link_data_in_table(app, data_obj=None):
    """
    Batch links data in the mosviz table viewer.

    Parameters
    ----------
    app : `~jdaviz.app.Application`
        The application-level object used to reference the viewers.
    data_obj : None
        Passed in in order to use the data_parser_registry, otherwise
        not used.
    """
    mos_data = app.session.data_collection['MOS Table']
    wc_spec_ids = []

    # Optimize linking speed through a) delaying link manager updates with a
    # context manager, b) handling intra-row linkage of 1D and 2D spectra in a
    # loop, and c) handling inter-row linkage after that in one fell swoop.
    with app.data_collection.delay_link_manager_update():
        for index in range(len(mos_data.get_component('1D Spectra').data)):
            spec_1d = mos_data.get_component('1D Spectra').data[index]
            spec_2d = mos_data.get_component('2D Spectra').data[index]
            # image = mos_data.get_component('Images').data[index] # include?

            wc_spec_1d = app.session.data_collection[spec_1d].world_component_ids
            wc_spec_2d = app.session.data_collection[spec_2d].world_component_ids
            # wc_image = app.session.data_collection[image].world_component_ids
            # [RA, Dec] instead of [World]

            wc_spec_ids.append(LinkSame(wc_spec_1d[0], wc_spec_2d[0]))

    app.session.data_collection.add_link(wc_spec_ids)
=======
@data_parser_registry("mosviz-nirspec-directory-parser")
def mos_nirspec_directory_parser(app, data_obj, data_labels=None):

    spectra_1d = []
    spectra_2d = []

    # Load spectra
    level3_path = Path(data_obj)
    for file_path in glob.iglob(str(level3_path / '*')):
        if 'x1d' in file_path or 'c1d' in file_path:
            spectra_1d.append(file_path)
        elif 's2d' in file_path:
            spectra_2d.append(file_path)

    # Load images, if present
    image_path = None

    # Potential names of subdirectories where images are stored
    for image_dir_name in ["cutouts", "mosviz_cutouts", "images"]:
        if os.path.isdir(Path(str(level3_path / image_dir_name))):
            image_path = Path(str(level3_path / image_dir_name))
            break
    if image_path is not None:
        images = sorted([file_path for file_path in glob.iglob(str(image_path / '*'))])

        # The amount of images needs to be equal to the amount of rows
        # of the other columns in the table
        if len(images) == len(spectra_1d):
            mos_meta_parser(app, images)
            mos_image_parser(app, images)
        else:
            msg = "The number of images in this directory does not match the" \
                  " number of spectra 1d and 2d files, please make the " \
                  "amounts equal or load images separately."
            logging.warning(msg)
            msg = SnackbarMessage(msg, color='warning', sender=app)
            app.hub.broadcast(msg)

    spectra_1d.sort()
    spectra_2d.sort()
    mos_spec1d_parser(app, spectra_1d)
    mos_spec2d_parser(app, spectra_2d)
>>>>>>> 040aeab0


@data_parser_registry("mosviz-spec1d-parser")
def mos_spec1d_parser(app, data_obj, data_labels=None):
    """
    Attempts to parse a 1D spectrum object.

    Parameters
    ----------
    app : `~jdaviz.app.Application`
        The application-level object used to reference the viewers.
    data_obj : str or list or spectrum-like
        File path, list, or spectrum-like object to be read as a new row in
        the mosviz table.
    data_labels : str, optional
        The label applied to the glue data component.
    """
    # If providing a file path, parse it using the specutils io tooling
    if _check_is_file(data_obj):
        data_obj = [Spectrum1D.read(data_obj)]

    if isinstance(data_labels, str):
        data_labels = [data_labels]

    # Coerce into list-like object. This works because `Spectrum1D` objects
    #  don't have a length dunder method.
    if not hasattr(data_obj, '__len__'):
        data_obj = [data_obj]
    else:
        data_obj = [Spectrum1D.read(x)
                    if _check_is_file(x) else x
                    for x in data_obj]

    if data_labels is None:
        data_labels = [f"1D Spectrum {i}" for i in range(len(data_obj))]
    elif len(data_obj) != len(data_labels):
        data_labels = [f"{data_labels[0]} {i}" for i in range(len(data_obj))]

    # Handle the case where the 1d spectrum is a collection of spectra

    with app.data_collection.delay_link_manager_update():

        for i in range(len(data_obj)):
            app.data_collection[data_labels[i]] = data_obj[i]

        _add_to_table(app, data_labels, '1D Spectra')


@data_parser_registry("mosviz-spec2d-parser")
def mos_spec2d_parser(app, data_obj, data_labels=None, add_to_table=True,
                      show_in_viewer=False):
    """
    Attempts to parse a 2D spectrum object.

    Notes
    -----
    This currently only works with JWST-type data in which the data is in the
    second hdu of the fits file.

    Parameters
    ----------
    app : `~jdaviz.app.Application`
        The application-level object used to reference the viewers.
    data_obj : str or list or spectrum-like
        File path, list, or spectrum-like object to be read as a new row in
        the mosviz table.
    data_labels : str, optional
        The label applied to the glue data component.
    """
    # In the case where the data object is a string, attempt to parse it as
    #  a fits file.
    # TODO: this current does not handle the case where the file in the path is
    #  anything but a fits file whose wcs can be extracted.
    def _parse_as_cube(path):
        with fits.open(path) as hdulist:
            data = hdulist[1].data
            header = hdulist[1].header
            if header['NAXIS'] == 2:
                new_data = np.expand_dims(data, axis=1)
                header['NAXIS'] = 3

            header['NAXIS3'] = 1
            header['BUNIT'] = 'dN/s'
            header['CUNIT3'] = 'um'
            header['CTYPE3'] = 'WAVE'

            # Information not present in the SCI header has to be put there
            # so spectral_cube won't choke. We cook up a simple linear wcs
            # with the only intention of making the code run beyond the
            # spectral_cube processing. There is no guarantee that this will
            # result in the correct axis label values being displayed.
            #
            # This is a stopgap solution that will be replaced when specutils
            # absorbs the functionality provided by spectral_cube.

            fa = AsdfInFits.open(path)
            gwcs = fa.tree['meta']['wcs']

            header['CTYPE1'] = 'RA---TAN'
            header['CTYPE2'] = 'DEC--TAN'
            header['CUNIT1'] = 'deg'
            header['CUNIT2'] = 'deg'

            header['CRVAL1'] = gwcs.forward_transform.lon_4.value
            header['CRVAL2'] = gwcs.forward_transform.lat_4.value
            header['CRPIX1'] = gwcs.forward_transform.intercept_1.value
            header['CRPIX2'] = gwcs.forward_transform.intercept_2.value
            header['CDELT1'] = gwcs.forward_transform.slope_1.value
            header['CDELT2'] = gwcs.forward_transform.slope_2.value
            header['PC1_1'] = -1.
            header['PC1_2'] = 0.
            header['PC2_1'] = 0.
            header['PC2_2'] = 1.
            header['PC3_1'] = 1.
            header['PC3_2'] = 0.

            wcs = WCS(header)

            meta = {'S_REGION': header['S_REGION'], 'INSTRUME': 'nirspec'}

        return SpectralCube(new_data, wcs=wcs, meta=meta)

    if _check_is_file(data_obj):
        data_obj = [_parse_as_cube(data_obj)]

    if isinstance(data_labels, str):
        data_labels = [data_labels]

    # Coerce into list-like object
    if not isinstance(data_obj, (list, set)):
        data_obj = [data_obj]
    else:
        data_obj = [_parse_as_cube(x)
                    if _check_is_file(x) else x
                    for x in data_obj]

    if data_labels is None:
        data_labels = [f"2D Spectrum {i}" for i in range(len(data_obj))]
    elif len(data_obj) != len(data_labels):
        data_labels = [f"{data_labels} {i}" for i in range(len(data_obj))]

    with app.data_collection.delay_link_manager_update():

        for i in range(len(data_obj)):
            app.data_collection[data_labels[i]] = data_obj[i]

        if add_to_table:
            _add_to_table(app, data_labels, '2D Spectra')

    if show_in_viewer:
        if len(data_labels) > 1:
            raise ValueError("More than one data label provided, unclear " +
                             "which to show in viewer")
        app.add_data_to_viewer("spectrum-2d-viewer", data_labels[0])


@data_parser_registry("mosviz-image-parser")
def mos_image_parser(app, data_obj, data_labels=None, share_image=0):
    """
    Attempts to parse an image-like object or list of images.

    Parameters
    ----------
    app : `~jdaviz.app.Application`
        The application-level object used to reference the viewers.
    data_obj : str or list or image-like
        File path, list, or image-like object to be read as a new row in
        the mosviz table.
    data_labels : str, optional
        The label applied to the glue data component.
    share_image : int, optional
        If 0, images are treated as applying to individual spectra. If non-zero,
        a single image will be shared by multiple spectra so that clicking a
        different row in the table does not reload the displayed image.
        Currently, if non-zero, the provided number must match the number of
        spectra.
    """

    if data_obj is None:
        return

    def _parse_as_image(path):
        """
        Parse and load a 2D image. ``CCDData`` objects require a unit be defined
        in the fits header - if none is provided, use a fallback and
        raise an error.
        """
        with fits.open(path) as hdulist:
            if 'BUNIT' not in hdulist[0].header:
                logging.warning("No 'BUNIT' defined in the header, using 'Jy'.")

            unit = hdulist[0].header.get('BUNIT', 'Jy')

            header = hdulist[0].header.copy()
            meta = dict(header)

            wcs = WCS(header)

            image_ccd = CCDData.read(path, unit=unit, wcs=wcs)
            image_ccd.meta = meta

        return image_ccd

    if isinstance(data_obj, str):
        data_obj = [_parse_as_image(data_obj)]

    # Coerce into list-like object
    if not hasattr(data_obj, '__len__'):
        data_obj = [data_obj]
    else:
        data_obj = [_parse_as_image(x)
                    if _check_is_file(x) else x
                    for x in data_obj]

    if data_labels is None:
        if share_image:
            data_labels = ["Shared Image"]
        else:
            data_labels = [f"Image {i}" for i in range(len(data_obj))]

    elif isinstance(data_labels, str):
        if share_image:
            data_labels = [data_labels]
        else:
            data_labels = [f"{data_labels} {i}" for i in range(len(data_obj))]

    with app.data_collection.delay_link_manager_update():

        for i in range(len(data_obj)):
            app.data_collection[data_labels[i]] = data_obj[i]

        if share_image:
            # Associate this image with multiple spectra
            data_labels *= share_image

        _add_to_table(app, data_labels, 'Images')


@data_parser_registry("mosviz-metadata-parser")
def mos_meta_parser(app, data_obj):
    """
    Attempts to parse MOS FITS header metadata.

    Parameters
    ----------
    app : `~jdaviz.app.Application`
        The application-level object used to reference the viewers.
    data_obj : str or list or HDUList
        File path, list, or an HDUList to extract metadata from.
    """

    if data_obj is None:
        return

    # Coerce into list-like object
    if not hasattr(data_obj, '__len__'):
        data_obj = [data_obj]
    elif isinstance(data_obj, str):
        data_obj = [fits.open(data_obj)]
    else:
        data_obj = [fits.open(x) if _check_is_file(x)
                    else x for x in data_obj]

    if np.all([isinstance(x, fits.HDUList) for x in data_obj]):
        ra = [x[0].header.get("OBJ_RA", float("nan")) for x in data_obj]
        dec = [x[0].header.get("OBJ_DEC", float("nan")) for x in data_obj]
        names = [x[0].header.get("OBJECT", "Unspecified Target") for x in data_obj]

        [x.close() for x in data_obj]

    else:
        # TODO: Come up with more robust metadata parsing, perhaps from
        # the spectra files.
        logging.warn("Could not parse metadata from input images.")
        return

    with app.data_collection.delay_link_manager_update():

        _add_to_table(app, names, "Source Names")
        _add_to_table(app, ra, "Right Ascension")
        _add_to_table(app, dec, "Declination")


@data_parser_registry("mosviz-niriss-parser")
def mos_niriss_parser(app, data_dir, obs_label=""):
    """
    Attempts to parse all data for a NIRISS dataset in the specified
    directory, which should include:
    - *_direct_*_cal.fits : Direct 2D image
    - *_direct_*_cat.ecsv : Source catalog
    - *_WFSSR_*_cal.fits : 2D spectra in first orientation
    - *_WFSSC_*_cal.fits : 2D spectra in second orientation
    - *_WFSSR_*_x1d.fits : 1D spectra in first orientatiom
    - *_WFSSC_*_x1d.fits : 1D spectra in second orientatiom
    The spectra from the "C" files (horizontal orientation) are showed
    in the viewers by default.
    """

    p = Path(data_dir)
    if not p.is_dir():
        raise ValueError("{} is not a valid directory path".format(data_dir))
    source_cat = sorted(list(p.glob("{}*_direct_*_cat.ecsv".format(obs_label))))
    direct_image = sorted(list(p.glob("{}*_direct_dit1*_i2d.fits".format(obs_label))))
    spec2d_r = sorted(list(p.glob("{}*_WFSSR_*_cal.fits".format(obs_label))))
    spec2d_c = sorted(list(p.glob("{}*_WFSSC_*_cal.fits".format(obs_label))))
    spec1d_r = sorted(list(p.glob("{}*_WFSSR_*_x1d.fits".format(obs_label))))
    spec1d_c = sorted(list(p.glob("{}*_WFSSC_*_x1d.fits".format(obs_label))))

    file_lists = {
                  "Source Catalog": source_cat,
                  "Direct Image": direct_image,
                  "2D Spectra C": spec2d_c,
                  "2D Spectra R": spec2d_r,
                  "1D Spectra C": spec1d_c,
                  "1D Spectra R": spec1d_r
                 }

    # Convert from pathlib Paths back to strings
    for key in file_lists:
        file_lists[key] = [str(x) for x in file_lists[key]]
    _warn_if_not_found(app, file_lists)

    # Parse relevant information from source catalog
    cat_fields = ["id", "sky_centroid.ra", "sky_centroid.dec"]
    source_ids = []
    ras = []
    decs = []
    image_add = []

    pupil_id_dict = {}

    # Retrieve source information
    for source_catalog_num in range(0, len(file_lists["Source Catalog"])):
        cat_file = file_lists["Source Catalog"][source_catalog_num]
        parsed_cat_fields = _fields_from_ecsv(cat_file, cat_fields, delimiter=" ")
        pupil = [x
                 for x in cat_file.split("/")[-1].split("_")
                 if x[0] == "F" or x[0] == "f"][0]

        pupil_id_dict[pupil] = {}

        for row in parsed_cat_fields:
            pupil_id_dict[pupil][int(row[0])] = (row[1], row[2])

    # Read in direct image filters
    image_dict = {}
    filter_wcs = {}

    # Set up a dictionary of datasets to add to glue
    add_to_glue = {}

    print("Loading: Images")

    for image_file in file_lists["Direct Image"]:
        im_split = image_file.split("/")[-1].split("_")
        pupil = [x
                 for x in image_file.split("/")[-1].split("_")
                 if x[0] == "F" or x[0] == "f"][0]

        image_label = "Image {} {}".format(im_split[0], pupil)

        image_data = CCDData.read(image_file)

        with fits.open(image_file) as temp:
            filter_wcs[pupil] = temp[1].header

        add_to_glue[image_label] = image_data

        image_dict[pupil] = image_label

    # Parse 2D spectra
    spec_labels_2d = []
    for f in ["2D Spectra C", "2D Spectra R"]:

        for fname in file_lists[f]:
            print(f"Loading: {f} sources")

            orientation = f[-1]
            filter_name = [x
                           for x in fname.split("/")[-1].split("_")
                           if x[0] == "F" or x[0] == "f"][0]

            with fits.open(fname, memmap=False) as temp:
                sci_hdus = []
                for i in range(len(temp)):
                    if "EXTNAME" in temp[i].header:
                        if temp[i].header["EXTNAME"] == "SCI":
                            sci_hdus.append(i)

                # Now get a SpectralCube object for each SCI HDU
                for sci in sci_hdus:

                    if temp[sci].header["SPORDER"] == 1:

                        data = temp[sci].data
                        meta = temp[sci].header
                        header = filter_wcs[filter_name]

                        # Information that needs to be added to the header in order to load
                        # WCS information into SpectralCube.
                        # TODO: Use gwcs instead to avoid hardcoding information for 3rd wcs axis
                        new_data = np.expand_dims(data, axis=1)
                        header['NAXIS'] = 3

                        header['NAXIS3'] = 1
                        header['BUNIT'] = 'dN/s'
                        header['CUNIT3'] = 'um'
                        header['WCSAXES'] = 3
                        header['CRPIX3'] = 0.0
                        header['CDELT3'] = 1E-06
                        header['CUNIT3'] = 'm'
                        header['CTYPE3'] = 'WAVE'
                        header['CRVAL3'] = 0.0

                        wcs = WCS(header)

                        spec2d = SpectralCube(new_data, wcs=wcs, meta=meta)

                        spec2d.meta['INSTRUME'] = 'NIRISS'

                        label = "{} Source {} spec2d {}".format(filter_name,
                                                                temp[sci].header["SOURCEID"],
                                                                orientation
                                                                )
                        ra, dec = pupil_id_dict[filter_name][temp[sci].header["SOURCEID"]]
                        source_ids.append("Source Catalog: {} Source ID: {}".
                                          format(filter_name, temp[sci].header["SOURCEID"]))
                        ras.append(ra)
                        decs.append(dec)
                        image_add.append(image_dict[filter_name])
                        spec_labels_2d.append(label)

                        add_to_glue[label] = spec2d

    spec_labels_1d = []
    for f in ["1D Spectra C", "1D Spectra R"]:

        for fname in file_lists[f]:
            print(f"Loading: {f} sources")

            with fits.open(fname, memmap=False) as temp:
                # TODO: Remove this once valid SRCTYPE values are present in all headers
                for hdu in temp:
                    if "SRCTYPE" in hdu.header and\
                            (hdu.header["SRCTYPE"] in ["POINT", "EXTENDED"]):
                        pass
                    else:
                        hdu.header["SRCTYPE"] = "EXTENDED"

                specs = SpectrumList.read(temp, format="JWST x1d multi")
                filter_name = [x
                               for x in fname.split("/")[-1].split("_")
                               if x[0] == "F" or x[0] == "f"][0]

                # Orientation denoted by "C" or "R"
                orientation = f[-1]

                for spec in specs:
                    if spec.meta['header']['SPORDER'] == 1 and\
                            spec.meta['header']['EXTNAME'] == "EXTRACT1D":

                        label = "{} Source {} spec1d {}".format(filter_name,
                                                                spec.meta['header']['SOURCEID'],
                                                                orientation
                                                                )
                        spec_labels_1d.append(label)
                        add_to_glue[label] = spec

    # Add the datasets to glue - we do this in one step so that we can easily
    # optimize by avoiding recomputing the full link graph at every add

    with app.data_collection.delay_link_manager_update():

        for label, data in add_to_glue.items():
            app.data_collection[label] = data

        # We then populate the table inside this context manager as _add_to_table
        # does operations that also trigger link manager updates.

        print("Populating table")

        _add_to_table(app, source_ids, "Source ID")
        _add_to_table(app, ras, "Right Ascension")
        _add_to_table(app, decs, "Declination")
        _add_to_table(app, image_add, "Images")
        _add_to_table(app, spec_labels_1d, "1D Spectra")
        _add_to_table(app, spec_labels_2d, "2D Spectra")

    print("Done")<|MERGE_RESOLUTION|>--- conflicted
+++ resolved
@@ -14,12 +14,9 @@
 from astropy.wcs import WCS
 from asdf.fits_embed import AsdfInFits
 from pathlib import Path
-<<<<<<< HEAD
 from glue.core.link_helpers import LinkSame
 
-=======
 import glob
->>>>>>> 040aeab0
 
 __all__ = ['mos_spec1d_parser', 'mos_spec2d_parser', 'mos_image_parser']
 
@@ -94,7 +91,6 @@
     return parsed_fields
 
 
-<<<<<<< HEAD
 @data_parser_registry("mosviz-link-data")
 def link_data_in_table(app, data_obj=None):
     """
@@ -128,7 +124,8 @@
             wc_spec_ids.append(LinkSame(wc_spec_1d[0], wc_spec_2d[0]))
 
     app.session.data_collection.add_link(wc_spec_ids)
-=======
+
+    
 @data_parser_registry("mosviz-nirspec-directory-parser")
 def mos_nirspec_directory_parser(app, data_obj, data_labels=None):
 
@@ -171,7 +168,6 @@
     spectra_2d.sort()
     mos_spec1d_parser(app, spectra_1d)
     mos_spec2d_parser(app, spectra_2d)
->>>>>>> 040aeab0
 
 
 @data_parser_registry("mosviz-spec1d-parser")
