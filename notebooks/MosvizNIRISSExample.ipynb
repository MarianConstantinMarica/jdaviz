--- conflicted
+++ resolved
@@ -116,17 +116,6 @@
    "source": [
     "mosviz.load_data(directory=data_dir, instrument=\"niriss\")"
    ]
-<<<<<<< HEAD
-  },
-  {
-   "cell_type": "code",
-   "execution_count": null,
-   "id": "03884229",
-   "metadata": {},
-   "outputs": [],
-   "source": []
-=======
->>>>>>> d0c2ce00
   }
  ],
  "metadata": {
